--- conflicted
+++ resolved
@@ -2,10 +2,8 @@
 
 ## 1.5.4
 - Added the file operation error messages
-<<<<<<< HEAD
 - Refined the python code
-=======
->>>>>>> cf5fe31b
+- Updated the README in Korean
 
 ## 1.5.3
 - Fixed the tilemap editor
